--- conflicted
+++ resolved
@@ -18,34 +18,17 @@
 #nitorch
 from nitorch.trainer import Trainer
 from nitorch.initialization import weights_init
-
-
+from nitorch.metrics import *
 
 class syntheticDataset(Dataset):
-	'''A dataset of 3D synthetic data '''
-	def __init__(self):
+    '''A dataset of 3D synthetic data '''
+    def __init__(self):
 
-		np.random.seed(42)
+        n_samples1 = 1000
+        mean1 = np.array([0, 0, 0])
+        covariance1 = np.array([[10, 0, 0],[0, 10, 0],[0, 0, 5]])
+        data_class1 = np.random.multivariate_normal(mean1, covariance1, n_samples1)
 
-<<<<<<< HEAD
-		n_samples1 = 1000
-		mean1 = np.array([0, 0, 0])
-		covariance1 = np.array([[10, 0, 0],[0, 10, 0],[0, 0, 5]])
-		data_class1 = np.random.multivariate_normal(mean1, covariance1, n_samples1)
-
-		n_samples2 = 750
-		mean2 = np.array([-5, 5, -5])
-		covariance2 = np.array([[10, 0, 0],[0, 10, 0],[0, 0, 10]])
-		data_class2 = np.random.multivariate_normal(mean2, covariance2, n_samples2)
-
-		# Visualize synthetic dataset
-		# fig = plt.figure()
-		# ax = fig.add_subplot(111, projection='3d')
-		# ax.scatter(data_class1[:,0],data_class1[:,1],data_class1[:,2], c='b', label="Class 0")
-		# ax.scatter(data_class2[:,0],data_class2[:,1],data_class2[:,2], c='y', label="Class 1")
-		# plt.legend()
-		# plt.show()
-=======
         n_samples2 = 750
         mean2 = np.array([-5, 5, -5])
         covariance2 = np.array([[10, 0, 0],[0, 10, 0],[0, 0, 10]])
@@ -59,104 +42,32 @@
         # plt.show()
         self.X = np.vstack([data_class1, data_class2])
         self.y = np.hstack([np.zeros(n_samples1), np.ones(n_samples2)])
-        
+
     def __len__(self):
         return self.X.shape[0]
->>>>>>> 11b6ad22
 
-		self.X = np.vstack([data_class1, data_class2])
-		self.y = np.hstack([np.zeros(n_samples1), np.ones(n_samples2)])
-	def __len__(self):
-		return self.X.shape[0]
-
-	def __getitem__(self, idx):
-		return self.X[idx], self.y[idx].reshape(-1)
+    def __getitem__(self, idx):
+        return self.X[idx], self.y[idx].reshape(-1)
 
 
 
 # Fully connected neural network with one hidden layer
 class NeuralNet(nn.Module):
-	def __init__(self, input_size, hidden_size):
-		super(NeuralNet, self).__init__()
-		self.fc1 = nn.Linear(input_size, hidden_size).float() 
-		self.relu = nn.ReLU()
-		self.fc2 = nn.Linear(hidden_size, 1).float()   
-    
-	def forward(self, x):
-		out = self.fc1(x)
-		out = self.relu(out)
-		out = self.fc2(out)
-		return out
+    def __init__(self, input_size, hidden_size):
+        super(NeuralNet, self).__init__()
+        self.fc1 = nn.Linear(input_size, hidden_size).float() 
+        self.relu = nn.ReLU()
+        self.fc2 = nn.Linear(hidden_size, 1).float()   
+
+    def forward(self, x):
+        out = self.fc1(x)
+        out = self.relu(out)
+        out = self.fc2(out)
+        return out
 
 
 if __name__ == "__main__":
 
-<<<<<<< HEAD
-	print("Starting tests ...")
-	if(torch.cuda.is_available()):
-		device = torch.device('cuda')
-		print("Running on GPU ...")
-	else:
-		device = torch.device('cpu')
-		print("Running on CPU ...")
-	
-	#############################################
-	# Test 1 : nitorch.trainer.Trainer()
-	#############################################
-	print("Testing nitorch.trainer.Trainer() : ")
-	
-	# DATASET
-	BATCH_SIZE = 64
-	EPOCHS = 60
-
-	data = syntheticDataset()
-	# shuffle and split into test and train
-	train_size = int(0.75*len(data))
-
-	train_data, val_data = random_split(
-		data, (train_size, len(data) - train_size))
-
-	train_loader = DataLoader(train_data, batch_size=BATCH_SIZE, shuffle=True)
-	val_loader = DataLoader(val_data, batch_size=BATCH_SIZE, shuffle=True)
-	# NETWORK
-	net = NeuralNet(3, 10).to(device).double()
-	net.apply(weights_init)
-
-	criterion = nn.BCEWithLogitsLoss().to(device)
-	optimizer = optim.Adam(net.parameters(),
-	                       lr=1e-3,
-	                       weight_decay=1e-5)
-	#TEST
-	trainer = Trainer(
-	net,
-	criterion,
-	optimizer,
-	# scheduler=None,
-	# metrics=metrics,
-	# callbacks=callbacks,
-	device=device,
-	prediction_type="binary")
-
-	# train model and store results
-	net, report = trainer.train_model(
-	    train_loader,
-	    val_loader,
-	    num_epochs=EPOCHS,
-	    show_train_steps=5,
-	    show_validation_epochs=5
-	    )
-
-	#############################################
-	# Test 1-a: Check if the loss reduces with   
-	# a negative slope on the valdation dataset
-	y = (report["val_metrics"]["loss"])
-	x = np.arange(len(y))
-	slope, intercept, _, _, _ = stats.linregress(x,y)
-	# plt.scatter(x, y)
-	# plt.plot((slope*x + intercept))
-	# plt.show()
-	assert slope<0, "Test 1-a Failed - The loss is not reducing with training."
-=======
     print("Starting tests ...")
     if(torch.cuda.is_available()):
         device = torch.device('cuda')
@@ -239,5 +150,4 @@
 #     assert (init_sens-0.3684210526315789 < 1e-8), "Test 1-b : The initial metric score is unexpected - TEST FAILED.\
 # \nHint: check if the pred and labels are interchanged within the Trainer() class"
     assert (report["val_metrics"]['classif_accuracy'][0]<report["val_metrics"]['classif_accuracy'][-1]) or (report["val_metrics"]['classif_accuracy'][0] < report["val_metrics"]['classif_accuracy'][-2]),  "Test 1-b : The accuracy did not improve with training - TEST FAILED"
-    print("Test 1-b : 'classif_accuracy' metric improved with training - TEST PASSED")
->>>>>>> 11b6ad22
+    print("Test 1-b : 'classif_accuracy' metric improved with training - TEST PASSED")