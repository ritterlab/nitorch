import time
import numpy as np
from sklearn.metrics import confusion_matrix
import itertools
import matplotlib.pyplot as plt

# torch
import torch
from torch import nn

# nitorch
from nitorch.inference import predict
from nitorch.callbacks import ModelCheckpoint
from nitorch.utils import *
import json

class Trainer:
    def __init__(
        self,
        model,
        criterion,
        optimizer,
        scheduler=None,
        metrics=[],
        callbacks=[],
        training_time_callback=None,
        device=torch.device("cuda"),
        prediction_type="binary",
        **kwargs
    ):
        """ Main class for training.
        # Arguments
            model: neural network to train.
            criterion: loss function.
            optimizer: optimization function.
            scheduler: schedules the optimizer.
            metrics: list of metrics to report. Default is None.
            callbacks: list of callbacks to execute at the end of training epochs. Default is None.
            training_time_callback: a user-defined callback that executes the model.forward()
                and returns the output to the trainer.
                This can be used to perform debug during train time, Visualize features,
                call model.forward() with custom arguments, run multiple decoder networks etc.
                Default is None.
            class_threshold: classification threshold for binary
                classification. Default is 0.5.
            prediction_type: accepts one of ["binary", "classification",
                "regression", "reconstruction", "variational", "other"].
                This is used to determine output type.
            device: The device to use for training. Must be integer or
                    a torch.device object. By default, GPU with current
                    node is used.
        """
        if not isinstance(model, nn.Module):
            raise ValueError("Expects model type to be torch.nn.Module")
        self.model = model
        self.criterion = criterion
        self.optimizer = optimizer
        self.scheduler = scheduler
        self.metrics = metrics
        self.callbacks = callbacks
        self.training_time_callback = training_time_callback
        if isinstance(device, int):
            self.device = torch.device("cuda:" + str(device))
        elif isinstance(device, torch.device):
            self.device = device
        else:
            raise ValueError(
                "Device needs to be of type torch.device or \
                integer."
            )
        if "class_threshold" in kwargs.keys():
            self.class_threshold = kwargs["class_threshold"]
        else:
            self.class_threshold = None
        self.stop_training = False
        self.start_time = None
        self.prediction_type = prediction_type


    def train_model(
<<<<<<< HEAD
        self,
        train_loader,
        val_loader,
        inputs_key="image",
        labels_key="label",
        num_epochs=25,
        show_train_steps=25,
        show_validation_epochs=1,
=======
            self,
            train_loader,
            val_loader,
            inputs_key="image",
            labels_key="label",
            num_epochs=25,
            show_train_steps=None,
            show_validation_epochs=1
>>>>>>> 11b6ad22
    ):
        """ Main function to train a network for one epoch.
        Args:
            train_loader: a pytorch Dataset iterator for training data
            val_loader: a pytorch Dataset iterator for validation data
            inputs_key, labels_key: The data returned by `train_loader` and `val_loader`can
                            either be a dict of format data_loader[X_key] = inputs and
                            data_loader[y_key] = labels or a list with data_loader[0] = inputs
                            and data_loader[1] = labels. The default keys are "image" and "label".
        """
<<<<<<< HEAD
        assert (show_validation_epochs < num_epochs) or (
            num_epochs == 1
        ), "\
'show_validation_epochs' value should be less than 'num_epochs'"
        assert (show_train_steps > 0) and (
            show_train_steps <= len(train_loader)
        ), "\
'show_train_steps' value out of range. Must be > 0 and < len(train_loader)"

        val_metrics = dict()
        train_metrics = dict()
=======
        n = len(train_loader)
        n_val = len(val_loader)
        # if show_train_steps is not specified then default it to print training progress 4 times per epoch
        if not(show_train_steps):
            show_train_steps = n//4 if((n//4)>1) else 1
        store_val_steps = n_val//4 if((n_val//4)>1) else 1

        assert (show_train_steps>0) and (show_train_steps<=n),"\
'show_train_steps' value-{} is out of range. Must be >0 and <={} i.e. len(train_loader)".format(show_train_steps, n)
        assert (show_validation_epochs < num_epochs) or (num_epochs == 1), "\
'show_validation_epochs' value should be less than 'num_epochs'"
        
        # store metrics and loss for each epoch to report in the end
        self.val_metrics = {"loss":[]}
        self.train_metrics = {"loss":[]}
        if(self.metrics):
            self.val_metrics.update({m.__name__:[] for m in self.metrics})
            self.train_metrics.update({m.__name__:[] for m in self.metrics})
>>>>>>> 11b6ad22

        self.start_time = time.time()
        self.best_metric = None
        self.best_model = None

        for epoch in range(num_epochs):
            # if early stopping is on, check if stop signal is switched on
            if self.stop_training:
                return self.finish_training(epoch)
            else:
                # 'running_loss' accumulates loss until it gets printed every 'show_train_steps'.
                running_loss = []
                # 'accumulates predictions and labels until the metrics are calculated in the epoch
                all_outputs = []#torch.Tensor().to(self.device)
                all_labels = []#torch.Tensor().to(self.device)

                if self.scheduler:
                    self.scheduler.step(epoch)

                # train mode
                self.model.train()

                for i, data in enumerate(train_loader):
                    try:
                        inputs, labels = data[inputs_key], data[labels_key]
                    except TypeError:
                        # if data does not come in dictionary, assume
                        # that data is ordered like [input, label]
                        try:
                            inputs, labels = data[0], data[1]
                        except TypeError:
                            raise TypeError
                    # in case of multi-input or output create a list
                    if isinstance(inputs, list):
                        inputs = [inp.to(self.device) for inp in inputs]
                    else:
                        inputs = inputs.to(self.device)
                    if isinstance(labels, list):
                        labels = [label.to(self.device) for label in labels]
                    else:
                        labels = labels.to(self.device)

                    # zero the parameter gradients
                    self.optimizer.zero_grad()

                    if self.training_time_callback is not None:
                        outputs = self.training_time_callback(
<<<<<<< HEAD
                            inputs, labels, i, epoch
                        )
=======
                            inputs, labels, i, epoch)
>>>>>>> 11b6ad22
                    else:
                        # forward + backward + optimize
                        outputs = self.model(inputs)

                    loss = self.criterion(outputs, labels)
                    loss.backward()
<<<<<<< HEAD

                    # enable the below commented code if you want to visualize the
=======
                    # enable the below commented code if you want to visualize the 
>>>>>>> 11b6ad22
                    # gradient flow through the model during training
                    # plot_grad_flow(self.model.named_parameters())
                    self.optimizer.step()

<<<<<<< HEAD
                    # store results
                    all_preds, all_labels = predict(
                        outputs,
                        labels,
                        all_preds,
                        all_labels,
                        self.prediction_type,
                        self.criterion,
                        class_threshold=self.class_threshold,
                    )
                    # update loss
                    running_loss = np.append(running_loss, loss.item())
                    epoch_loss += loss.item()
                    # print loss every X mini-batches
                    if (i % show_train_steps == 0) and (i != 0):
                        print(
                            "[%d, %5d] loss: %.5f"
                            % (epoch, i, running_loss.mean())
                        )
                        running_loss = np.array([])  # reset

                    # compute training metrics for X/2 mini-batches
                    # useful for large outputs (e.g. reconstructions)
                    if self.prediction_type == "reconstruction":
                        if i % int(show_train_steps / 2) == 0:
                            self.estimate_metrics(all_labels, all_preds)
                            # TODO: test if del helps
                            all_labels = []
                            all_preds = []

                # report training metrics
                # weighted averages of metrics are computed over batches
                train_metrics = self._on_epoch_end(
                    train_metrics, all_labels, all_preds, phase="train"
                )
                epoch_loss /= len(train_loader)

                # add loss to metrics data
                if "loss" in train_metrics:
                    train_metrics["loss"].append(epoch_loss)
                else:
                    train_metrics["loss"] = [epoch_loss]

                # <end-of-training-cycle-loop>
            # <end-of-epoch-loop>
=======
                    # update loss
                    running_loss.append(loss.item())
                    # print loss every 'show_train_steps' mini-batches
                    if (i != 0) and (i % show_train_steps == 0):
                        print(
                            "[%d, %5d] loss: %.5f"
                            % (epoch , i , np.mean(running_loss))
                        )

                    # store the outputs and labels for computing metrics later
                    if(self.prediction_type == "reconstruction"):
                    # when output/label tensors are very large (e.g. for reconstruction tasks) 
                    # store the outputs/labels only a few times
                        if(i % show_train_steps == 0):
                            all_outputs.append(outputs.float())
                            all_labels.append(labels.float())
                    else:
                        all_outputs.append(outputs.float())
                        all_labels.append(labels.float())
                #<end-of-training-cycle-loop>
            #<end-of-epoch-loop>
            # at the end of an epoch, calculate metrics, report them and
            # store them in respective report dicts
            self._estimate_metrics(torch.cat(all_outputs), torch.cat(all_labels), np.mean(running_loss), phase="train")
>>>>>>> 11b6ad22

            # validate every x iterations
            if(epoch % show_validation_epochs == 0):
                running_loss_val = []
                all_outputs = []
                all_labels = []

                self.model.eval()

                with torch.no_grad():
                    for i, data in enumerate(val_loader):
                        try:
                            inputs, labels = data[inputs_key], data[labels_key]
                        except TypeError:
                            # if data does not come in dictionary, assume
                            # that data is ordered like [input, label]
                            try:
                                inputs, labels = data[0], data[1]
                            except TypeError:
                                raise TypeError(
                                    "Data not in correct \
                                 sequence format."
                                )
                        # in case of multi-input or output create a list
                        if isinstance(inputs, list):
                            inputs = [inp.to(self.device) for inp in inputs]
                        else:
                            inputs = inputs.to(self.device)
                        if isinstance(labels, list):
                            labels = [label.to(self.device) for label in labels]
                        else:
                            labels = labels.to(self.device)

                        # forward pass only
                        if self.training_time_callback is not None:
                            outputs = self.training_time_callback(
                                inputs,
                                labels,
                                1,  # dummy value
                                1,  # dummy value
                            )
                        else:
                            outputs = self.model(inputs)

                        loss = self.criterion(outputs, labels)
<<<<<<< HEAD
                        # compute validation accuracy
                        all_preds, all_labels = predict(
                            outputs,
                            labels,
                            all_preds,
                            all_labels,
                            self.prediction_type,
                            self.criterion,
                            class_threshold=self.class_threshold,
                        )

                        validation_loss += loss.item()

                        # compute training metrics for X/2 mini-batches
                        # useful for large outputs (e.g. reconstructions)
                        if self.prediction_type == "reconstruction":
                            if i % int(show_train_steps / 2) == 0:
                                self.estimate_metrics(all_labels, all_preds)
                                # TODO: test if del helps
                                all_labels = []
                                all_preds = []

                    # report validation metrics
                    # weighted averages of metrics are computed over batches
                    val_metrics = self._on_epoch_end(
                        val_metrics, all_labels, all_preds, phase="val"
                    )

                    validation_loss /= len(val_loader)
                    print("Val loss: {0:.6f}".format(validation_loss))
                    # add loss to metrics data
                    if "loss" in val_metrics:
                        val_metrics["loss"].append(validation_loss)
=======

                        running_loss_val.append(loss.item())

                    # store the outputs and labels for computing metrics later
                    if(self.prediction_type == "reconstruction"):
                        if(i % store_val_steps == 0):
                            all_outputs.append(outputs.float())
                            all_labels.append(labels.float())
>>>>>>> 11b6ad22
                    else:
                        all_outputs.append(outputs.float())
                        all_labels.append(labels.float())

                    validation_loss = np.mean(running_loss_val)
                    print("val loss: {0:.6f}".format(validation_loss))
                    # add loss to metrics data

                # report validation metrics
                # weighted averages of metrics are computed over batches
                self._estimate_metrics(torch.cat(all_outputs), torch.cat(all_labels), validation_loss, phase="val")

            for callback in self.callbacks:
                callback(self, epoch=epoch)
        # End training
        return self.finish_training(epoch)


    def finish_training(self, epoch):
        """
        End the training cyle, return a model and finish callbacks.
        """
        time_elapsed = int(time.time() - self.start_time)
<<<<<<< HEAD
        print(
            "Total time elapsed: {}h:{}m:{}s".format(
                time_elapsed // 3600,
                (time_elapsed // 60) % 60,
                time_elapsed % 60,
            )
        )
        # execute final methods of callbacks
        if self.callbacks is not None:
            for callback in self.callbacks:
                # find all methods of the callback
                method_list = [
                    func
                    for func in dir(callback)
                    if (
                        callable(getattr(callback, func))
                        and not func.startswith("__")
                    )
                ]
                if "final" in method_list:
                    callback.final(trainer=self, epoch=epoch)
=======
        print("Total time elapsed: {}h:{}m:{}s".format(
            time_elapsed // 3600, (time_elapsed // 60) % 60, time_elapsed % 60))

        # execute final methods of callbacks
        for callback in self.callbacks:
            # find all methods of the callback
            try:
                callback.final(trainer=self, epoch=epoch)
            except AttributeError:
                pass

>>>>>>> 11b6ad22
        # in case of no model selection, pick the last loss
        if not self.best_metric:
            self.best_metric = self.val_metrics["loss"][-1]
            self.best_model = self.model

<<<<<<< HEAD
        return (
            self.model,
            {
                "train_metrics": train_metrics,
                "val_metrics": val_metrics,
                "best_model": self.best_model,
                "best_metric": self.best_metric,
            },
        )
=======
        return (self.model,
                {
                    "train_metrics": self.train_metrics,
                    "val_metrics": self.val_metrics,
                    "best_model": self.best_model,
                    "best_metric": self.best_metric}
                )
>>>>>>> 11b6ad22

    def visualize_training(self, report, metrics=None, save_fig_path=""):
        # Plot loss first
        plt.figure()
        plt.plot(report["train_metrics"]["loss"])
        plt.plot(report["val_metrics"]["loss"])
        plt.title("Loss during training")
        plt.legend(["Train", "Val"])
        if save_fig_path:
            plt.savefig(save_fig_path)
        plt.show()
        if metrics is None:
            metrics = self.metrics
        for metric in metrics:
            plt.figure()
            plt.plot(report["train_metrics"][metric.__name__])
            plt.plot(report["val_metrics"][metric.__name__])
            plt.legend(["Train", "Val"])
<<<<<<< HEAD
            plt.title(metric.__name__)
            if save_fig_path:
                plt.savefig(save_fig_path + "_" + metric.__name__)
            plt.show()

    def evaluate_model(
        self,
        val_loader,
        additional_gpu=None,
        metrics=None,
        inputs_key="image",
        labels_key="label",
=======
            plt.title(metric.__name__)        
            if(save_fig_path):
                plt.savefig(save_fig_path+"_"+metric.__name__)
                plt.close()
            else:
                plt.show()


    def evaluate_model(
            self,
            val_loader,
            additional_gpu=None,
            metrics=[],
            inputs_key="image",
            labels_key="label",
            write_to_dir=''
>>>>>>> 11b6ad22
    ):
        # predict on the validation set
        """
        Predict on the validation set.
        # Arguments
            val_loader : data loader of the validation set
            additional_gpu : GPU number if evaluation should be done on
                separate GPU
            metrics: list of
            write_to_dir: the outputs of the evaluation are written to files path provided 
        """

        self.model.eval()

        if additional_gpu is not None:
            device = additional_gpu
        else:
            device = self.device

        all_outputs = torch.Tensor().to(device)
        all_labels = torch.Tensor().to(device)

        with torch.no_grad():
            for i, data in enumerate(val_loader):
                inputs, labels = data[inputs_key], data[labels_key]
                inputs = inputs.to(device)
                labels = labels.to(device)
<<<<<<< HEAD
                # forward + backward + optimize
                outputs = self.model(inputs)
                # run inference
                all_preds, all_labels = predict(
                    outputs,
                    labels,
                    all_preds,
                    all_labels,
                    self.prediction_type,
                    self.criterion,
                    class_threshold=self.class_threshold,
                )

        # compute confusion matrix
        cm = confusion_matrix(all_labels, all_preds)
        plt.imshow(cm, interpolation="nearest", cmap=plt.cm.Blues)

        # Visualize the confusion matrix
        classes = ["control", "patient"]
        tick_marks = np.arange(len(classes))
        plt.xticks(tick_marks, classes, rotation=45)
        plt.yticks(tick_marks, classes)

        fmt = "d"
        thresh = cm.max() / 2.0
        for i, j in itertools.product(range(cm.shape[0]), range(cm.shape[1])):
            plt.text(
                j,
                i,
                format(cm[i, j], fmt),
                horizontalalignment="center",
                color="white" if cm[i, j] > thresh else "black",
=======

                outputs = self.model(inputs)
                all_outputs = torch.cat((all_outputs, outputs.float()))
                all_labels = torch.cat((all_labels, labels.float()))

            # run inference
            all_preds = predict(
                all_outputs,
                self.prediction_type,
                self.criterion,
                class_threshold=self.class_threshold
>>>>>>> 11b6ad22
            )

<<<<<<< HEAD
        # print metrics
        if metrics is not None:
            for metric in metrics:
                if isinstance(all_preds[0], list):
                    print("{}: {}".format(metric.__name__, np.mean(
                        [metric(labels, preds) for preds, labels in zip(all_preds, all_labels)])))
                else:
                    print("{}: {}".format(metric.__name__, metric(all_labels, all_preds)))

        self.model.train()

    def report_metrics(self, metrics_dict, phase):
=======
        # calculate the loss criterion metric
        loss_score = self.criterion(all_outputs, all_labels)
        results = {"loss":loss_score.item()}

        # calculate metrics
        for metric in metrics:                
            if isinstance(all_preds[0], list):
                score = np.mean([metric(preds, labels) for preds,labels in zip(all_preds, all_labels)])
            else:
                score = metric(all_preds, all_labels)

            results.update({metric.__name__:score})

        if(write_to_dir):
            with open(write_to_dir+"results.json","w") as f:
                json.dump(results, f)

        print("evaluation results :\n",results)

        # compute confusion matrix if it is a binary classification task
        if(self.prediction_type == "binary"):
            cm = confusion_matrix(all_labels, all_preds)
            plt.imshow(cm, interpolation="nearest", cmap=plt.cm.Blues)

            # Visualize the confusion matrix
            classes = ["control", "patient"]
            tick_marks = np.arange(len(classes))
            plt.xticks(tick_marks, classes, rotation=45)
            plt.yticks(tick_marks, classes)

            fmt = "d"
            thresh = cm.max() / 2.
            for i, j in itertools.product(range(cm.shape[0]), range(cm.shape[1])):
                plt.text(
                    j,
                    i,
                    format(cm[i, j], fmt),
                    horizontalalignment="center",
                    color="white" if cm[i, j] > thresh else "black",
                )
            plt.title("Confusion Matrix")
            plt.ylabel("True label")
            plt.xlabel("Predicted label")
            if(write_to_dir):
                plt.savefig(write_to_dir+"confusion_matrix.png")
                plt.close()
            else:
                plt.show()

        self.model.train()


    def _report_metrics(
        self,
        metrics_dict,
        phase
        ):
>>>>>>> 11b6ad22

        # report execution time only in training phase
        if phase == "train":
            time_elapsed = int(time.time() - self.start_time)
            print(
                "Time elapsed: {}h:{}m:{}s".format(
                    time_elapsed // 3600,
                    (time_elapsed // 60) % 60,
                    time_elapsed % 60,
                )
            )

        # print the scores
        for metric in self.metrics:
<<<<<<< HEAD
            # report everything but loss
            if metric.__name__ is not "loss":
                # weighted average over previous batches
                # weigh by the number of samples per batch and divide by
                # the total number of samples
                batch_results = np.zeros(
                    shape=(
                        len(self.multi_batch_metrics["len_" + metric.__name__])
                    )
                )
                n_samples = 0
                for b_idx, batch_len in enumerate(
                    self.multi_batch_metrics["len_" + metric.__name__]
                ):
                    batch_results[b_idx] = (
                        self.multi_batch_metrics[metric.__name__][b_idx]
                        * batch_len
                    )
                    n_samples += batch_len

                result = np.sum(batch_results) / n_samples

                if metric.__name__ in metrics_dict:
                    metrics_dict[metric.__name__].append(result)
                else:
                    metrics_dict[metric.__name__] = [result]
                # print result
                if isinstance(result, float):
                    print(
                        "{} {}: {:.2f} %".format(
                            phase, metric.__name__, result * 100
                        )
                    )
                else:
                    print(
                        "{} {}: {} ".format(phase, metric.__name__, str(result))
                    )
        return metrics_dict

    def estimate_metrics(self, all_labels, all_preds):
        """ Estimate a list of metric functions. """
        n_predictions = len(all_preds)
=======
            score = metrics_dict[metric.__name__][-1]
            if isinstance(score, float):
                print("{} {}: {:.2f} %".format(
                    phase, metric.__name__, score * 100))
            else:
                print("{} {}: {} ".format(
                    phase, metric.__name__, str(score)))


    def _estimate_metrics(
        self,
        all_outputs,
        all_labels,
        loss,
        phase
        ):
        '''at the end of an epoch 
        (a) calculate metrics 
        (b) report metrics 
        (c) store results in respective report dicts - train_metrics / val_metrics '''
        # print("<_estimate_metrics>", phase, all_outputs.shape, "loss", loss.shape)
        # print("<train_metrics>", self.train_metrics)
        # print("<val_metrics>", self.val_metrics)
        if(phase.lower() == 'train'):
            metrics_dict = self.train_metrics
        elif(phase.lower() == 'val'):
            metrics_dict = self.val_metrics
        else:
            assert "Invalid 'phase' defined. Can only be one of ['train', 'val']"

        # add loss to metrics_dict
        metrics_dict["loss"].append(loss)
        # add other metrics to the metrics_dict
        if (all_outputs.nelement()): # check for unreported metrics
            # perform inference on the outputs
            all_preds = predict(all_outputs
                , self.prediction_type
                , self.criterion
                , class_threshold=self.class_threshold
                )
>>>>>>> 11b6ad22

            for metric in self.metrics:
                if isinstance(all_preds[0], list):
                    result = np.mean([metric(labels, preds) for preds, labels in zip(all_preds, all_labels)])
                else:
                    result = metric(all_labels, all_preds)
<<<<<<< HEAD

                if metric.__name__ in self.multi_batch_metrics:
                    self.multi_batch_metrics[metric.__name__].append(result)
                    self.multi_batch_metrics["len_" + metric.__name__].append(
                        n_predictions
                    )
                else:
                    self.multi_batch_metrics[metric.__name__] = [result]
                    self.multi_batch_metrics["len_" + metric.__name__] = [
                        n_predictions
                    ]

    def _on_epoch_end(self, metrics_dict, all_labels, all_preds, phase):
        # check for unreported metrics
        if len(all_preds) > 0:
            self.estimate_metrics(all_labels, all_preds)
            # TODO: test if del helps
            all_labels = []
            all_preds = []

        metrics_dict = self.report_metrics(metrics_dict, phase)

        return metrics_dict
=======

                metrics_dict[metric.__name__].append(result)

        self._report_metrics(metrics_dict, phase)
>>>>>>> 11b6ad22
<|MERGE_RESOLUTION|>--- conflicted
+++ resolved
@@ -1,14 +1,10 @@
 import time
 import numpy as np
+import torch
+from torch import nn
 from sklearn.metrics import confusion_matrix
 import itertools
 import matplotlib.pyplot as plt
-
-# torch
-import torch
-from torch import nn
-
-# nitorch
 from nitorch.inference import predict
 from nitorch.callbacks import ModelCheckpoint
 from nitorch.utils import *
@@ -64,10 +60,8 @@
         elif isinstance(device, torch.device):
             self.device = device
         else:
-            raise ValueError(
-                "Device needs to be of type torch.device or \
-                integer."
-            )
+            raise ValueError("Device needs to be of type torch.device or \
+                integer.")
         if "class_threshold" in kwargs.keys():
             self.class_threshold = kwargs["class_threshold"]
         else:
@@ -76,18 +70,7 @@
         self.start_time = None
         self.prediction_type = prediction_type
 
-
     def train_model(
-<<<<<<< HEAD
-        self,
-        train_loader,
-        val_loader,
-        inputs_key="image",
-        labels_key="label",
-        num_epochs=25,
-        show_train_steps=25,
-        show_validation_epochs=1,
-=======
             self,
             train_loader,
             val_loader,
@@ -96,7 +79,6 @@
             num_epochs=25,
             show_train_steps=None,
             show_validation_epochs=1
->>>>>>> 11b6ad22
     ):
         """ Main function to train a network for one epoch.
         Args:
@@ -107,19 +89,6 @@
                             data_loader[y_key] = labels or a list with data_loader[0] = inputs
                             and data_loader[1] = labels. The default keys are "image" and "label".
         """
-<<<<<<< HEAD
-        assert (show_validation_epochs < num_epochs) or (
-            num_epochs == 1
-        ), "\
-'show_validation_epochs' value should be less than 'num_epochs'"
-        assert (show_train_steps > 0) and (
-            show_train_steps <= len(train_loader)
-        ), "\
-'show_train_steps' value out of range. Must be > 0 and < len(train_loader)"
-
-        val_metrics = dict()
-        train_metrics = dict()
-=======
         n = len(train_loader)
         n_val = len(val_loader)
         # if show_train_steps is not specified then default it to print training progress 4 times per epoch
@@ -131,14 +100,13 @@
 'show_train_steps' value-{} is out of range. Must be >0 and <={} i.e. len(train_loader)".format(show_train_steps, n)
         assert (show_validation_epochs < num_epochs) or (num_epochs == 1), "\
 'show_validation_epochs' value should be less than 'num_epochs'"
-        
+
         # store metrics and loss for each epoch to report in the end
         self.val_metrics = {"loss":[]}
         self.train_metrics = {"loss":[]}
         if(self.metrics):
             self.val_metrics.update({m.__name__:[] for m in self.metrics})
             self.train_metrics.update({m.__name__:[] for m in self.metrics})
->>>>>>> 11b6ad22
 
         self.start_time = time.time()
         self.best_metric = None
@@ -152,8 +120,8 @@
                 # 'running_loss' accumulates loss until it gets printed every 'show_train_steps'.
                 running_loss = []
                 # 'accumulates predictions and labels until the metrics are calculated in the epoch
-                all_outputs = []#torch.Tensor().to(self.device)
-                all_labels = []#torch.Tensor().to(self.device)
+                all_outputs = []
+                all_labels = []
 
                 if self.scheduler:
                     self.scheduler.step(epoch)
@@ -186,75 +154,18 @@
 
                     if self.training_time_callback is not None:
                         outputs = self.training_time_callback(
-<<<<<<< HEAD
-                            inputs, labels, i, epoch
-                        )
-=======
                             inputs, labels, i, epoch)
->>>>>>> 11b6ad22
                     else:
                         # forward + backward + optimize
                         outputs = self.model(inputs)
 
                     loss = self.criterion(outputs, labels)
                     loss.backward()
-<<<<<<< HEAD
-
                     # enable the below commented code if you want to visualize the
-=======
-                    # enable the below commented code if you want to visualize the 
->>>>>>> 11b6ad22
                     # gradient flow through the model during training
                     # plot_grad_flow(self.model.named_parameters())
                     self.optimizer.step()
 
-<<<<<<< HEAD
-                    # store results
-                    all_preds, all_labels = predict(
-                        outputs,
-                        labels,
-                        all_preds,
-                        all_labels,
-                        self.prediction_type,
-                        self.criterion,
-                        class_threshold=self.class_threshold,
-                    )
-                    # update loss
-                    running_loss = np.append(running_loss, loss.item())
-                    epoch_loss += loss.item()
-                    # print loss every X mini-batches
-                    if (i % show_train_steps == 0) and (i != 0):
-                        print(
-                            "[%d, %5d] loss: %.5f"
-                            % (epoch, i, running_loss.mean())
-                        )
-                        running_loss = np.array([])  # reset
-
-                    # compute training metrics for X/2 mini-batches
-                    # useful for large outputs (e.g. reconstructions)
-                    if self.prediction_type == "reconstruction":
-                        if i % int(show_train_steps / 2) == 0:
-                            self.estimate_metrics(all_labels, all_preds)
-                            # TODO: test if del helps
-                            all_labels = []
-                            all_preds = []
-
-                # report training metrics
-                # weighted averages of metrics are computed over batches
-                train_metrics = self._on_epoch_end(
-                    train_metrics, all_labels, all_preds, phase="train"
-                )
-                epoch_loss /= len(train_loader)
-
-                # add loss to metrics data
-                if "loss" in train_metrics:
-                    train_metrics["loss"].append(epoch_loss)
-                else:
-                    train_metrics["loss"] = [epoch_loss]
-
-                # <end-of-training-cycle-loop>
-            # <end-of-epoch-loop>
-=======
                     # update loss
                     running_loss.append(loss.item())
                     # print loss every 'show_train_steps' mini-batches
@@ -266,7 +177,7 @@
 
                     # store the outputs and labels for computing metrics later
                     if(self.prediction_type == "reconstruction"):
-                    # when output/label tensors are very large (e.g. for reconstruction tasks) 
+                    # when output/label tensors are very large (e.g. for reconstruction tasks)
                     # store the outputs/labels only a few times
                         if(i % show_train_steps == 0):
                             all_outputs.append(outputs.float())
@@ -279,7 +190,6 @@
             # at the end of an epoch, calculate metrics, report them and
             # store them in respective report dicts
             self._estimate_metrics(torch.cat(all_outputs), torch.cat(all_labels), np.mean(running_loss), phase="train")
->>>>>>> 11b6ad22
 
             # validate every x iterations
             if(epoch % show_validation_epochs == 0):
@@ -299,10 +209,8 @@
                             try:
                                 inputs, labels = data[0], data[1]
                             except TypeError:
-                                raise TypeError(
-                                    "Data not in correct \
-                                 sequence format."
-                                )
+                                raise TypeError("Data not in correct \
+                                 sequence format.")
                         # in case of multi-input or output create a list
                         if isinstance(inputs, list):
                             inputs = [inp.to(self.device) for inp in inputs]
@@ -316,50 +224,15 @@
                         # forward pass only
                         if self.training_time_callback is not None:
                             outputs = self.training_time_callback(
-                                inputs,
+                                inputs, 
                                 labels,
                                 1,  # dummy value
-                                1,  # dummy value
+                                1  # dummy value
                             )
                         else:
                             outputs = self.model(inputs)
 
                         loss = self.criterion(outputs, labels)
-<<<<<<< HEAD
-                        # compute validation accuracy
-                        all_preds, all_labels = predict(
-                            outputs,
-                            labels,
-                            all_preds,
-                            all_labels,
-                            self.prediction_type,
-                            self.criterion,
-                            class_threshold=self.class_threshold,
-                        )
-
-                        validation_loss += loss.item()
-
-                        # compute training metrics for X/2 mini-batches
-                        # useful for large outputs (e.g. reconstructions)
-                        if self.prediction_type == "reconstruction":
-                            if i % int(show_train_steps / 2) == 0:
-                                self.estimate_metrics(all_labels, all_preds)
-                                # TODO: test if del helps
-                                all_labels = []
-                                all_preds = []
-
-                    # report validation metrics
-                    # weighted averages of metrics are computed over batches
-                    val_metrics = self._on_epoch_end(
-                        val_metrics, all_labels, all_preds, phase="val"
-                    )
-
-                    validation_loss /= len(val_loader)
-                    print("Val loss: {0:.6f}".format(validation_loss))
-                    # add loss to metrics data
-                    if "loss" in val_metrics:
-                        val_metrics["loss"].append(validation_loss)
-=======
 
                         running_loss_val.append(loss.item())
 
@@ -368,7 +241,6 @@
                         if(i % store_val_steps == 0):
                             all_outputs.append(outputs.float())
                             all_labels.append(labels.float())
->>>>>>> 11b6ad22
                     else:
                         all_outputs.append(outputs.float())
                         all_labels.append(labels.float())
@@ -392,29 +264,6 @@
         End the training cyle, return a model and finish callbacks.
         """
         time_elapsed = int(time.time() - self.start_time)
-<<<<<<< HEAD
-        print(
-            "Total time elapsed: {}h:{}m:{}s".format(
-                time_elapsed // 3600,
-                (time_elapsed // 60) % 60,
-                time_elapsed % 60,
-            )
-        )
-        # execute final methods of callbacks
-        if self.callbacks is not None:
-            for callback in self.callbacks:
-                # find all methods of the callback
-                method_list = [
-                    func
-                    for func in dir(callback)
-                    if (
-                        callable(getattr(callback, func))
-                        and not func.startswith("__")
-                    )
-                ]
-                if "final" in method_list:
-                    callback.final(trainer=self, epoch=epoch)
-=======
         print("Total time elapsed: {}h:{}m:{}s".format(
             time_elapsed // 3600, (time_elapsed // 60) % 60, time_elapsed % 60))
 
@@ -426,23 +275,11 @@
             except AttributeError:
                 pass
 
->>>>>>> 11b6ad22
         # in case of no model selection, pick the last loss
         if not self.best_metric:
             self.best_metric = self.val_metrics["loss"][-1]
             self.best_model = self.model
 
-<<<<<<< HEAD
-        return (
-            self.model,
-            {
-                "train_metrics": train_metrics,
-                "val_metrics": val_metrics,
-                "best_model": self.best_model,
-                "best_metric": self.best_metric,
-            },
-        )
-=======
         return (self.model,
                 {
                     "train_metrics": self.train_metrics,
@@ -450,7 +287,6 @@
                     "best_model": self.best_model,
                     "best_metric": self.best_metric}
                 )
->>>>>>> 11b6ad22
 
     def visualize_training(self, report, metrics=None, save_fig_path=""):
         # Plot loss first
@@ -469,21 +305,7 @@
             plt.plot(report["train_metrics"][metric.__name__])
             plt.plot(report["val_metrics"][metric.__name__])
             plt.legend(["Train", "Val"])
-<<<<<<< HEAD
             plt.title(metric.__name__)
-            if save_fig_path:
-                plt.savefig(save_fig_path + "_" + metric.__name__)
-            plt.show()
-
-    def evaluate_model(
-        self,
-        val_loader,
-        additional_gpu=None,
-        metrics=None,
-        inputs_key="image",
-        labels_key="label",
-=======
-            plt.title(metric.__name__)        
             if(save_fig_path):
                 plt.savefig(save_fig_path+"_"+metric.__name__)
                 plt.close()
@@ -499,7 +321,6 @@
             inputs_key="image",
             labels_key="label",
             write_to_dir=''
->>>>>>> 11b6ad22
     ):
         # predict on the validation set
         """
@@ -509,7 +330,7 @@
             additional_gpu : GPU number if evaluation should be done on
                 separate GPU
             metrics: list of
-            write_to_dir: the outputs of the evaluation are written to files path provided 
+            write_to_dir: the outputs of the evaluation are written to files path provided
         """
 
         self.model.eval()
@@ -527,40 +348,6 @@
                 inputs, labels = data[inputs_key], data[labels_key]
                 inputs = inputs.to(device)
                 labels = labels.to(device)
-<<<<<<< HEAD
-                # forward + backward + optimize
-                outputs = self.model(inputs)
-                # run inference
-                all_preds, all_labels = predict(
-                    outputs,
-                    labels,
-                    all_preds,
-                    all_labels,
-                    self.prediction_type,
-                    self.criterion,
-                    class_threshold=self.class_threshold,
-                )
-
-        # compute confusion matrix
-        cm = confusion_matrix(all_labels, all_preds)
-        plt.imshow(cm, interpolation="nearest", cmap=plt.cm.Blues)
-
-        # Visualize the confusion matrix
-        classes = ["control", "patient"]
-        tick_marks = np.arange(len(classes))
-        plt.xticks(tick_marks, classes, rotation=45)
-        plt.yticks(tick_marks, classes)
-
-        fmt = "d"
-        thresh = cm.max() / 2.0
-        for i, j in itertools.product(range(cm.shape[0]), range(cm.shape[1])):
-            plt.text(
-                j,
-                i,
-                format(cm[i, j], fmt),
-                horizontalalignment="center",
-                color="white" if cm[i, j] > thresh else "black",
-=======
 
                 outputs = self.model(inputs)
                 all_outputs = torch.cat((all_outputs, outputs.float()))
@@ -572,29 +359,14 @@
                 self.prediction_type,
                 self.criterion,
                 class_threshold=self.class_threshold
->>>>>>> 11b6ad22
             )
 
-<<<<<<< HEAD
-        # print metrics
-        if metrics is not None:
-            for metric in metrics:
-                if isinstance(all_preds[0], list):
-                    print("{}: {}".format(metric.__name__, np.mean(
-                        [metric(labels, preds) for preds, labels in zip(all_preds, all_labels)])))
-                else:
-                    print("{}: {}".format(metric.__name__, metric(all_labels, all_preds)))
-
-        self.model.train()
-
-    def report_metrics(self, metrics_dict, phase):
-=======
         # calculate the loss criterion metric
         loss_score = self.criterion(all_outputs, all_labels)
         results = {"loss":loss_score.item()}
 
         # calculate metrics
-        for metric in metrics:                
+        for metric in metrics:
             if isinstance(all_preds[0], list):
                 score = np.mean([metric(preds, labels) for preds,labels in zip(all_preds, all_labels)])
             else:
@@ -646,65 +418,15 @@
         metrics_dict,
         phase
         ):
->>>>>>> 11b6ad22
 
         # report execution time only in training phase
-        if phase == "train":
+        if (phase == "train"):
             time_elapsed = int(time.time() - self.start_time)
-            print(
-                "Time elapsed: {}h:{}m:{}s".format(
-                    time_elapsed // 3600,
-                    (time_elapsed // 60) % 60,
-                    time_elapsed % 60,
-                )
-            )
+            print("Time elapsed: {}h:{}m:{}s".format(
+                time_elapsed // 3600, (time_elapsed // 60) % 60, time_elapsed % 60))
 
         # print the scores
         for metric in self.metrics:
-<<<<<<< HEAD
-            # report everything but loss
-            if metric.__name__ is not "loss":
-                # weighted average over previous batches
-                # weigh by the number of samples per batch and divide by
-                # the total number of samples
-                batch_results = np.zeros(
-                    shape=(
-                        len(self.multi_batch_metrics["len_" + metric.__name__])
-                    )
-                )
-                n_samples = 0
-                for b_idx, batch_len in enumerate(
-                    self.multi_batch_metrics["len_" + metric.__name__]
-                ):
-                    batch_results[b_idx] = (
-                        self.multi_batch_metrics[metric.__name__][b_idx]
-                        * batch_len
-                    )
-                    n_samples += batch_len
-
-                result = np.sum(batch_results) / n_samples
-
-                if metric.__name__ in metrics_dict:
-                    metrics_dict[metric.__name__].append(result)
-                else:
-                    metrics_dict[metric.__name__] = [result]
-                # print result
-                if isinstance(result, float):
-                    print(
-                        "{} {}: {:.2f} %".format(
-                            phase, metric.__name__, result * 100
-                        )
-                    )
-                else:
-                    print(
-                        "{} {}: {} ".format(phase, metric.__name__, str(result))
-                    )
-        return metrics_dict
-
-    def estimate_metrics(self, all_labels, all_preds):
-        """ Estimate a list of metric functions. """
-        n_predictions = len(all_preds)
-=======
             score = metrics_dict[metric.__name__][-1]
             if isinstance(score, float):
                 print("{} {}: {:.2f} %".format(
@@ -721,9 +443,9 @@
         loss,
         phase
         ):
-        '''at the end of an epoch 
-        (a) calculate metrics 
-        (b) report metrics 
+        '''at the end of an epoch
+        (a) calculate metrics
+        (b) report metrics
         (c) store results in respective report dicts - train_metrics / val_metrics '''
         # print("<_estimate_metrics>", phase, all_outputs.shape, "loss", loss.shape)
         # print("<train_metrics>", self.train_metrics)
@@ -745,40 +467,13 @@
                 , self.criterion
                 , class_threshold=self.class_threshold
                 )
->>>>>>> 11b6ad22
 
             for metric in self.metrics:
                 if isinstance(all_preds[0], list):
-                    result = np.mean([metric(labels, preds) for preds, labels in zip(all_preds, all_labels)])
+                    result = np.mean([metric(labels, preds) for preds,labels in zip(all_preds, all_labels)])
                 else:
                     result = metric(all_labels, all_preds)
-<<<<<<< HEAD
-
-                if metric.__name__ in self.multi_batch_metrics:
-                    self.multi_batch_metrics[metric.__name__].append(result)
-                    self.multi_batch_metrics["len_" + metric.__name__].append(
-                        n_predictions
-                    )
-                else:
-                    self.multi_batch_metrics[metric.__name__] = [result]
-                    self.multi_batch_metrics["len_" + metric.__name__] = [
-                        n_predictions
-                    ]
-
-    def _on_epoch_end(self, metrics_dict, all_labels, all_preds, phase):
-        # check for unreported metrics
-        if len(all_preds) > 0:
-            self.estimate_metrics(all_labels, all_preds)
-            # TODO: test if del helps
-            all_labels = []
-            all_preds = []
-
-        metrics_dict = self.report_metrics(metrics_dict, phase)
-
-        return metrics_dict
-=======
 
                 metrics_dict[metric.__name__].append(result)
 
-        self._report_metrics(metrics_dict, phase)
->>>>>>> 11b6ad22
+        self._report_metrics(metrics_dict, phase)