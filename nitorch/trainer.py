import time
import numpy as np
<<<<<<< HEAD
=======
import torch
from torch import nn
>>>>>>> 9a269341
from sklearn.metrics import confusion_matrix
import itertools
import matplotlib.pyplot as plt

# torch
import torch
from torch import nn

# nitorch
from nitorch.inference import predict
from nitorch.utils import *


class Trainer:
    def __init__(
        self,
        model,
        criterion,
        optimizer,
        scheduler=None,
        metrics=[],
        callbacks=[],
        training_time_callback=None,
        device=torch.device("cuda"),
        prediction_type="binary",
        **kwargs
    ):
        """ Main class for training.
        # Arguments
            model: neural network to train.
            criterion: loss function.
            optimizer: optimization function.
            scheduler: schedules the optimizer.
            metrics: list of metrics to report. Default is None.
            callbacks: list of callbacks to execute at the end of training epochs. Default is None.
            training_time_callback: a user-defined callback that executes the model.forward()
                and returns the output to the trainer.
                This can be used to perform debug during train time, Visualize features,
                call model.forward() with custom arguments, run multiple decoder networks etc.
                Default is None.
            class_threshold: classification threshold for binary
                classification. Default is 0.5.
            prediction_type: accepts one of ["binary", "classification",
                "regression", "reconstruction", "variational", "other"].
                This is used to determine output type.
            device: The device to use for training. Must be integer or
                    a torch.device object. By default, GPU with current
                    node is used.
        """
        if not isinstance(model, nn.Module):
            raise ValueError("Expects model type to be torch.nn.Module")
        self.model = model
        self.criterion = criterion
        self.optimizer = optimizer
        self.scheduler = scheduler
        self.metrics = metrics
        self.callbacks = callbacks
        self.training_time_callback = training_time_callback
        if isinstance(device, int):
            self.device = torch.device("cuda:" + str(device))
        elif isinstance(device, torch.device):
            self.device = device
        else:
            raise ValueError(
                "Device needs to be of type torch.device or \
                integer."
            )
        if "class_threshold" in kwargs.keys():
            self.class_threshold = kwargs["class_threshold"]
        else:
            self.class_threshold = None
        self.stop_training = False
        self.start_time = None
        self.prediction_type = prediction_type

    def train_model(
        self,
        train_loader,
        val_loader,
        inputs_key="image",
        labels_key="label",
        num_epochs=25,
        show_train_steps=25,
        show_validation_epochs=1,
    ):
        """ Main function to train a network for one epoch.
        Args:
            train_loader: a pytorch Dataset iterator for training data
            val_loader: a pytorch Dataset iterator for validation data
            inputs_key, labels_key: The data returned by `train_loader` and `val_loader`can
                            either be a dict of format data_loader[X_key] = inputs and
                            data_loader[y_key] = labels or a list with data_loader[0] = inputs
                            and data_loader[1] = labels. The default keys are "image" and "label".
        """
        assert (show_validation_epochs < num_epochs) or (
            num_epochs == 1
        ), "\
'show_validation_epochs' value should be less than 'num_epochs'"
        assert (show_train_steps > 0) and (
            show_train_steps <= len(train_loader)
        ), "\
'show_train_steps' value out of range. Must be > 0 and < len(train_loader)"

        val_metrics = dict()
        train_metrics = dict()

        self.start_time = time.time()
        self.best_metric = 0.0
        self.best_model = None

        for epoch in range(num_epochs):
            if self.stop_training:
                # TODO: check position of this
                print("Early stopping in epoch {}".format(epoch))
                return self.finish_training(train_metrics, val_metrics, epoch)
            else:
                # running_loss accumulates loss every 'show_train_steps' cycles until it must be printed.
                running_loss = np.array([])
                epoch_loss = 0.0
                if self.scheduler:
                    self.scheduler.step(epoch)

                # Reset all metrics related variables at the start of each epoch
                all_preds = []
                all_labels = []
                self.multi_batch_metrics = dict()
                # train mode
                self.model.train()

                for i, data in enumerate(train_loader):
                    try:
                        inputs, labels = data[inputs_key], data[labels_key]
                    except TypeError:
                        # if data does not come in dictionary, assume
                        # that data is ordered like [input, label]
                        try:
                            inputs, labels = data[0], data[1]
                        except TypeError:
                            raise TypeError
                    # in case of multi-input or output create a list
                    if isinstance(inputs, list):
                        inputs = [inp.to(self.device) for inp in inputs]
                    else:
                        inputs = inputs.to(self.device)
                    if isinstance(labels, list):
                        labels = [label.to(self.device) for label in labels]
                    else:
                        labels = labels.to(self.device)

                    # zero the parameter gradients
                    self.optimizer.zero_grad()
                    # forward + backward + optimize

                    if self.training_time_callback is not None:
                        outputs = self.training_time_callback(
                            inputs, labels, i, epoch
                        )
                    else:
                        outputs = self.model(inputs)

                    if self.prediction_type == "classification":
                        labels = labels.squeeze(1)
                    loss = self.criterion(outputs, labels)
                    loss.backward()

                    # enable the below commented code if you want to visualize the
                    # gradient flow through the model during training
                    # plot_grad_flow(self.model.named_parameters())
                    self.optimizer.step()

                    # store results
                    all_preds, all_labels = predict(
                        outputs,
                        labels,
                        all_preds,
                        all_labels,
                        self.prediction_type,
                        self.criterion,
                        class_threshold=self.class_threshold,
                    )
                    # update loss
                    running_loss = np.append(running_loss, loss.item())
                    epoch_loss += loss.item()
                    # print loss every X mini-batches
                    if (i % show_train_steps == 0) and (i != 0):
                        print(
                            "[%d, %5d] loss: %.5f"
                            % (epoch, i, running_loss.mean())
                        )
                        running_loss = np.array([])  # reset

                    # compute training metrics for X/2 mini-batches
                    # useful for large outputs (e.g. reconstructions)
                    if self.prediction_type == "reconstruction":
                        if i % int(show_train_steps / 2) == 0:
                            self.estimate_metrics(all_labels, all_preds)
                            # TODO: test if del helps
                            all_labels = []
                            all_preds = []

                # report training metrics
                # weighted averages of metrics are computed over batches
                train_metrics = self._on_epoch_end(
                    train_metrics, all_labels, all_preds, phase="train"
                )
                epoch_loss /= len(train_loader)

                # add loss to metrics data
                if "loss" in train_metrics:
                    train_metrics["loss"].append(epoch_loss)
                else:
                    train_metrics["loss"] = [epoch_loss]

                # <end-of-training-cycle-loop>
            # <end-of-epoch-loop>

            # validate every x iterations
            if epoch % show_validation_epochs == 0:
                self.model.eval()
                validation_loss = 0.0
                all_preds = []
                all_labels = []
                self.multi_batch_metrics = dict()

                with torch.no_grad():
                    for i, data in enumerate(val_loader):
                        try:
                            inputs, labels = data[inputs_key], data[labels_key]
                        except TypeError:
                            # if data does not come in dictionary, assume
                            # that data is ordered like [input, label]
                            try:
                                inputs, labels = data[0], data[1]
                            except TypeError:
<<<<<<< HEAD
                                raise TypeError(
                                    "Data not in correct \
                                 sequence format."
                                )
=======
                                raise TypeError("Data not in correct \
                                 sequence format.")
>>>>>>> 9a269341
                        # in case of multi-input or output create a list
                        if isinstance(inputs, list):
                            inputs = [inp.to(self.device) for inp in inputs]
                        else:
                            inputs = inputs.to(self.device)
                        if isinstance(labels, list):
                            labels = [label.to(self.device) for label in labels]
                        else:
                            labels = labels.to(self.device)

                        # forward pass only
                        if self.training_time_callback is not None:
                            outputs = self.training_time_callback(
                                inputs,
                                labels,
                                1,  # dummy value
                                1,  # dummy value
                            )
                        else:
                            outputs = self.model(inputs)

                        if self.prediction_type == "classification":
                            labels = labels.squeeze(1)
                        loss = self.criterion(outputs, labels)
                        # compute validation accuracy
                        all_preds, all_labels = predict(
                            outputs,
                            labels,
                            all_preds,
                            all_labels,
                            self.prediction_type,
                            self.criterion,
                            class_threshold=self.class_threshold,
                        )

                        validation_loss += loss.item()

                        # compute training metrics for X/2 mini-batches
                        # useful for large outputs (e.g. reconstructions)
                        if self.prediction_type == "reconstruction":
                            if i % int(show_train_steps / 2) == 0:
                                self.estimate_metrics(all_labels, all_preds)
                                # TODO: test if del helps
                                all_labels = []
                                all_preds = []

                    # report validation metrics
                    # weighted averages of metrics are computed over batches
                    val_metrics = self._on_epoch_end(
                        val_metrics, all_labels, all_preds, phase="val"
                    )

                    validation_loss /= len(val_loader)
                    print("Val loss: {0:.6f}".format(validation_loss))
                    # add loss to metrics data
                    if "loss" in val_metrics:
                        val_metrics["loss"].append(validation_loss)
                    else:
                        val_metrics["loss"] = [validation_loss]
            if self.callbacks is not None:
                for callback in self.callbacks:
                    callback(self, epoch, val_metrics)
        # End training
        return self.finish_training(train_metrics, val_metrics, epoch)

    def finish_training(self, train_metrics, val_metrics, epoch):
        """
        End the training cyle, return a model and finish callbacks.
        """
        time_elapsed = int(time.time() - self.start_time)
        print(
            "Total time elapsed: {}h:{}m:{}s".format(
                time_elapsed // 3600,
                (time_elapsed // 60) % 60,
                time_elapsed % 60,
            )
        )
        # execute final methods of callbacks
        if self.callbacks is not None:
            for callback in self.callbacks:
                # find all methods of the callback
                method_list = [
                    func
                    for func in dir(callback)
                    if (
                        callable(getattr(callback, func))
                        and not func.startswith("__")
                    )
                ]
                if "final" in method_list:
                    callback.final(trainer=self, epoch=epoch)
        # in case of no model selection, pick the last loss
        if self.best_metric == 0.0:
            self.best_metric = val_metrics["loss"][-1]
            self.best_model = self.model

        return (
            self.model,
            {
                "train_metrics": train_metrics,
                "val_metrics": val_metrics,
                "best_model": self.best_model,
                "best_metric": self.best_metric,
            },
        )

    def visualize_training(self, report, metrics=None, save_fig_path=""):
        # Plot loss first
        plt.figure()
        plt.plot(report["train_metrics"]["loss"])
        plt.plot(report["val_metrics"]["loss"])
        plt.title("Loss during training")
        plt.legend(["Train", "Val"])
        if save_fig_path:
            plt.savefig(save_fig_path)
        plt.show()
        if metrics is None:
            metrics = self.metrics
        for metric in metrics:
            plt.figure()
            plt.plot(report["train_metrics"][metric.__name__])
            plt.plot(report["val_metrics"][metric.__name__])
            plt.legend(["Train", "Val"])
            plt.title(metric.__name__)
            if save_fig_path:
                plt.savefig(save_fig_path + "_" + metric.__name__)
            plt.show()

    def evaluate_model(
        self,
        val_loader,
        additional_gpu=None,
        metrics=None,
        inputs_key="image",
        labels_key="label",
    ):
        # predict on the validation set
        """
        Predict on the validation set.
        # Arguments
            val_loader : data loader of the validation set
            additional_gpu : GPU number if evaluation should be done on
                separate GPU
            metrics: list of
        """
        all_preds = []
        all_labels = []

        self.model.eval()

        if additional_gpu is not None:
            device = additional_gpu
        else:
            device = self.device

        with torch.no_grad():
            for i, data in enumerate(val_loader):
                inputs, labels = data[inputs_key], data[labels_key]
                inputs = inputs.to(device)
                labels = labels.to(device)
                # forward + backward + optimize
                outputs = self.model(inputs)
                # run inference
                all_preds, all_labels = predict(
                    outputs,
                    labels,
                    all_preds,
                    all_labels,
                    self.prediction_type,
                    self.criterion,
                    class_threshold=self.class_threshold,
                )

        # compute confusion matrix
        cm = confusion_matrix(all_labels, all_preds)
        plt.imshow(cm, interpolation="nearest", cmap=plt.cm.Blues)

        # Visualize the confusion matrix
        classes = ["control", "patient"]
        tick_marks = np.arange(len(classes))
        plt.xticks(tick_marks, classes, rotation=45)
        plt.yticks(tick_marks, classes)

        fmt = "d"
        thresh = cm.max() / 2.0
        for i, j in itertools.product(range(cm.shape[0]), range(cm.shape[1])):
            plt.text(
                j,
                i,
                format(cm[i, j], fmt),
                horizontalalignment="center",
                color="white" if cm[i, j] > thresh else "black",
            )
        plt.title("Confusion Matrix")
        plt.ylabel("True label")
        plt.xlabel("Predicted label")
        plt.show()

        # print metrics
        if metrics is not None:
            for metric in metrics:
                if isinstance(all_preds[0], list):
<<<<<<< HEAD
                    print("{}: {}".format(metric.__name__, np.mean(
                        [metric(labels, preds) for preds, labels in zip(all_preds, all_labels)])))
                else:
                    print("{}: {}".format(metric.__name__, metric(all_labels, all_preds)))
=======
                    print("{}: {}".format(metric.__name__, np.mean([metric(labels, preds) for preds,labels in zip(all_preds, all_labels)])))
                else:
                    print("{}: {}".format(metric.__name__, metric(all_labels, all_preds)))

>>>>>>> 9a269341

        self.model.train()

    def report_metrics(self, metrics_dict, phase):

        # report execution time only in training phase
        if phase == "train":
            time_elapsed = int(time.time() - self.start_time)
            print(
                "Time elapsed: {}h:{}m:{}s".format(
                    time_elapsed // 3600,
                    (time_elapsed // 60) % 60,
                    time_elapsed % 60,
                )
            )

        """ Store and report a list of metric functions. """
        for metric in self.metrics:
            # report everything but loss
            if metric.__name__ is not "loss":
                # weighted average over previous batches
                # weigh by the number of samples per batch and divide by
                # the total number of samples
                batch_results = np.zeros(
                    shape=(
                        len(self.multi_batch_metrics["len_" + metric.__name__])
                    )
                )
                n_samples = 0
                for b_idx, batch_len in enumerate(
                    self.multi_batch_metrics["len_" + metric.__name__]
                ):
                    batch_results[b_idx] = (
                        self.multi_batch_metrics[metric.__name__][b_idx]
                        * batch_len
                    )
                    n_samples += batch_len

                result = np.sum(batch_results) / n_samples

                if metric.__name__ in metrics_dict:
                    metrics_dict[metric.__name__].append(result)
                else:
                    metrics_dict[metric.__name__] = [result]
                # print result
                if isinstance(result, float):
                    print(
                        "{} {}: {:.2f} %".format(
                            phase, metric.__name__, result * 100
                        )
                    )
                else:
                    print(
                        "{} {}: {} ".format(phase, metric.__name__, str(result))
                    )
        return metrics_dict

    def estimate_metrics(self, all_labels, all_preds):
        """ Estimate a list of metric functions. """
        n_predictions = len(all_preds)

        for metric in self.metrics:
            # report everything but loss
            if metric.__name__ is not "loss":
                if isinstance(all_preds[0], list):
<<<<<<< HEAD
                    result = np.mean([metric(labels, preds) for preds, labels in zip(all_preds, all_labels)])
                else:
                    result = metric(all_labels, all_preds)

=======
                    result = np.mean([metric(labels, preds) for preds,labels in zip(all_preds, all_labels)])
                else:
                    result = metric(all_labels, all_preds)
 
>>>>>>> 9a269341
                if metric.__name__ in self.multi_batch_metrics:
                    self.multi_batch_metrics[metric.__name__].append(result)
                    self.multi_batch_metrics["len_" + metric.__name__].append(
                        n_predictions
                    )
                else:
                    self.multi_batch_metrics[metric.__name__] = [result]
                    self.multi_batch_metrics["len_" + metric.__name__] = [
                        n_predictions
                    ]

    def _on_epoch_end(self, metrics_dict, all_labels, all_preds, phase):
        # check for unreported metrics
        if len(all_preds) > 0:
            self.estimate_metrics(all_labels, all_preds)
            # TODO: test if del helps
            all_labels = []
            all_preds = []

        metrics_dict = self.report_metrics(metrics_dict, phase)

        return metrics_dict<|MERGE_RESOLUTION|>--- conflicted
+++ resolved
@@ -1,10 +1,5 @@
 import time
 import numpy as np
-<<<<<<< HEAD
-=======
-import torch
-from torch import nn
->>>>>>> 9a269341
 from sklearn.metrics import confusion_matrix
 import itertools
 import matplotlib.pyplot as plt
@@ -165,8 +160,6 @@
                     else:
                         outputs = self.model(inputs)
 
-                    if self.prediction_type == "classification":
-                        labels = labels.squeeze(1)
                     loss = self.criterion(outputs, labels)
                     loss.backward()
 
@@ -239,15 +232,10 @@
                             try:
                                 inputs, labels = data[0], data[1]
                             except TypeError:
-<<<<<<< HEAD
                                 raise TypeError(
                                     "Data not in correct \
                                  sequence format."
                                 )
-=======
-                                raise TypeError("Data not in correct \
-                                 sequence format.")
->>>>>>> 9a269341
                         # in case of multi-input or output create a list
                         if isinstance(inputs, list):
                             inputs = [inp.to(self.device) for inp in inputs]
@@ -269,8 +257,6 @@
                         else:
                             outputs = self.model(inputs)
 
-                        if self.prediction_type == "classification":
-                            labels = labels.squeeze(1)
                         loss = self.criterion(outputs, labels)
                         # compute validation accuracy
                         all_preds, all_labels = predict(
@@ -450,17 +436,10 @@
         if metrics is not None:
             for metric in metrics:
                 if isinstance(all_preds[0], list):
-<<<<<<< HEAD
                     print("{}: {}".format(metric.__name__, np.mean(
                         [metric(labels, preds) for preds, labels in zip(all_preds, all_labels)])))
                 else:
                     print("{}: {}".format(metric.__name__, metric(all_labels, all_preds)))
-=======
-                    print("{}: {}".format(metric.__name__, np.mean([metric(labels, preds) for preds,labels in zip(all_preds, all_labels)])))
-                else:
-                    print("{}: {}".format(metric.__name__, metric(all_labels, all_preds)))
-
->>>>>>> 9a269341
 
         self.model.train()
 
@@ -526,17 +505,10 @@
             # report everything but loss
             if metric.__name__ is not "loss":
                 if isinstance(all_preds[0], list):
-<<<<<<< HEAD
                     result = np.mean([metric(labels, preds) for preds, labels in zip(all_preds, all_labels)])
                 else:
                     result = metric(all_labels, all_preds)
 
-=======
-                    result = np.mean([metric(labels, preds) for preds,labels in zip(all_preds, all_labels)])
-                else:
-                    result = metric(all_labels, all_preds)
- 
->>>>>>> 9a269341
                 if metric.__name__ in self.multi_batch_metrics:
                     self.multi_batch_metrics[metric.__name__].append(result)
                     self.multi_batch_metrics["len_" + metric.__name__].append(
