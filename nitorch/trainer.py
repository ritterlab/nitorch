--- conflicted
+++ resolved
@@ -148,12 +148,7 @@
 
                     if self.training_time_callback is not None:
                         outputs = self.training_time_callback(
-<<<<<<< HEAD
-                            self.model,
-                            inputs,
-=======
                             inputs, 
->>>>>>> 23f06603
                             labels,
                             i,
                             epoch
@@ -163,17 +158,10 @@
 
                     loss = self.criterion(outputs, labels)
                     loss.backward()
-<<<<<<< HEAD
-                    if self.training_time_callback is not None:
-                        self.training_time_callback.plot_grad_flow(self.model.named_parameters(),
-                                                                   epoch,
-                                                                   i,
-                                                                   len(train_loader))
-=======
+
                     # enable the below commented code if you want to visualize the 
                     # gradient flow through the model during training
                     # plot_grad_flow(self.model.named_parameters())
->>>>>>> 23f06603
                     self.optimizer.step()
 
                     # store results
@@ -193,27 +181,16 @@
                     if (i % show_train_steps == 0) and (i != 0):
                         print(
                             "[%d, %5d] loss: %.5f"
-<<<<<<< HEAD
-                            % (epoch + 1, i + 1,
-                               running_loss / show_train_steps)
-=======
                             % (epoch , i , 
                                running_loss.mean())
->>>>>>> 23f06603
                         )
                         running_loss = np.array([]) #reset
 
                     # compute training metrics for X/2 mini-batches
                     # useful for large outputs (e.g. reconstructions)
                     if self.prediction_type == "reconstruction":
-<<<<<<< HEAD
-                        if i % int(show_train_steps / 2) == 0:
-                            multi_batch_metrics = self.estimate_metrics(
-                                multi_batch_metrics,
-=======
                         if i % int(show_train_steps/2) == 0:
                             self.estimate_metrics(
->>>>>>> 23f06603
                                 all_labels,
                                 all_preds,
                             )
@@ -224,20 +201,11 @@
                 # report training metrics
                 # weighted averages of metrics are computed over batches
                 train_metrics = self._on_epoch_end(
-<<<<<<< HEAD
-                    train_metrics,
-                    multi_batch_metrics,
-                    all_labels,
-                    all_preds,
-                    phase="train"
-                )
-=======
                         train_metrics,
                         all_labels,
                         all_preds,
                         phase="train"
                     )
->>>>>>> 23f06603
                 epoch_loss /= len(train_loader)
 
                 # add loss to metrics data
@@ -283,12 +251,7 @@
                         # forward pass only
                         if self.training_time_callback is not None:
                             outputs = self.training_time_callback(
-<<<<<<< HEAD
-                                self.model,
-                                inputs,
-=======
                                 inputs, 
->>>>>>> 23f06603
                                 labels,
                                 1,  # dummy value
                                 1  # dummy value
@@ -313,14 +276,8 @@
                         # compute training metrics for X/2 mini-batches
                         # useful for large outputs (e.g. reconstructions)
                         if self.prediction_type == "reconstruction":
-<<<<<<< HEAD
-                            if i % int(show_train_steps / 2) == 0:
-                                multi_batch_metrics = self.estimate_metrics(
-                                    multi_batch_metrics,
-=======
                             if i % int(show_train_steps/2) == 0:
                                 self.estimate_metrics(
->>>>>>> 23f06603
                                     all_labels,
                                     all_preds,
                                 )
@@ -483,18 +440,10 @@
         self.model.train()
 
     def report_metrics(
-<<<<<<< HEAD
-            self,
-            metrics_dict,
-            multi_batch_metrics,
-            phase
-    ):
-=======
         self,
         metrics_dict,
         phase
         ):
->>>>>>> 23f06603
 
         # report execution time only in training phase
         if (phase == "train"):
@@ -513,17 +462,10 @@
                     len(self.multi_batch_metrics["len_" + metric.__name__])))
                 n_samples = 0
                 for b_idx, batch_len in enumerate(
-<<<<<<< HEAD
-                        multi_batch_metrics["len_" + metric.__name__]
-                ):
-                    batch_results[b_idx] = multi_batch_metrics[
-                                               metric.__name__][b_idx] * batch_len
-=======
                     self.multi_batch_metrics["len_" + metric.__name__]
                     ):
                     batch_results[b_idx] = self.multi_batch_metrics[
                         metric.__name__][b_idx] * batch_len
->>>>>>> 23f06603
                     n_samples += batch_len
 
                 result = np.sum(batch_results) / n_samples
@@ -542,58 +484,27 @@
         return metrics_dict
 
     def estimate_metrics(
-<<<<<<< HEAD
-            self,
-            metrics_dict,
-            all_labels,
-            all_preds
-    ):
-=======
         self,
         all_labels,
         all_preds
         ):
->>>>>>> 23f06603
         """ Estimate a list of metric functions. """
         n_predictions = len(all_preds)
 
         for metric in self.metrics:
             # report everything but loss
             if metric.__name__ is not "loss":
-<<<<<<< HEAD
-                result = metric(all_labels, all_preds)
-                if metric.__name__ in metrics_dict:
-                    metrics_dict[metric.__name__].append(result)
-                    metrics_dict["len_" + metric.__name__].append(
-=======
                 result = np.mean([metric(preds,labels) for preds,labels in zip(all_preds, all_labels)])
                 
                 if metric.__name__ in self.multi_batch_metrics:
                     self.multi_batch_metrics[metric.__name__].append(result)
                     self.multi_batch_metrics["len_" + metric.__name__].append(
->>>>>>> 23f06603
                         n_predictions)
                 else:
                     self.multi_batch_metrics[metric.__name__] = [result]
                     self.multi_batch_metrics["len_" + metric.__name__] = [n_predictions]
 
     def _on_epoch_end(
-<<<<<<< HEAD
-            self,
-            metrics_dict,
-            multi_batch_metrics,
-            all_labels,
-            all_preds,
-            phase
-    ):
-        # check for unreported metrics
-        if len(all_preds) > 0:
-            multi_batch_metrics = self.estimate_metrics(
-                multi_batch_metrics,
-                all_labels,
-                all_preds,
-            )
-=======
         self,
         metrics_dict,
         all_labels,
@@ -606,7 +517,6 @@
                     all_labels,
                     all_preds,
                 )
->>>>>>> 23f06603
             # TODO: test if del helps
             all_labels = []
             all_preds = []
