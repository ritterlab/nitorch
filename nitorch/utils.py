--- conflicted
+++ resolved
@@ -1,8 +1,7 @@
 import torch
-import numpy as np
 import matplotlib.pyplot as plt
 from matplotlib.lines import Line2D
-
+import numpy as np
 
 def dataset_length(data_loader):
     """
@@ -31,49 +30,39 @@
 
 
 def count_parameters(model):
-    """Counts the parameters in the model requiring grad."""
     return sum(p.numel() for p in model.parameters() if p.requires_grad)
 
 
 def plot_grad_flow(named_parameters):
-    """Plots the gradients flowing through different layers in the net during training.
+    '''Plots the gradients flowing through different layers in the net during training.
     Can be used for checking for possible gradient vanishing / exploding problems.
     
     Usage: Plug this function in Trainer class after loss.backwards() as 
-    "plot_grad_flow(self.model.named_parameters())" to visualize the gradient flow"""
+    "plot_grad_flow(self.model.named_parameters())" to visualize the gradient flow'''
     ave_grads = []
-    max_grads = []
+    max_grads= []
     layers = []
     for n, p in named_parameters:
-<<<<<<< HEAD
-        if (p.requires_grad) and ("bias" not in n):
-            layers.append(n)
-=======
         if(p.requires_grad) and ("bias" not in n):
             layers.append(n.replace(".weight", ""))
->>>>>>> 11b6ad22
             ave_grads.append(p.grad.abs().mean())
             max_grads.append(p.grad.abs().max())
     plt.bar(np.arange(len(max_grads)), max_grads, alpha=0.1, lw=1, color="c")
     plt.bar(np.arange(len(max_grads)), ave_grads, alpha=0.1, lw=1, color="b")
-    plt.hlines(0, 0, len(ave_grads) + 1, lw=2, color="k")
-    plt.xticks(range(0, len(ave_grads), 1), layers, rotation="vertical")
+    plt.hlines(0, 0, len(ave_grads)+1, lw=2, color="k" )
+    plt.xticks(range(0,len(ave_grads), 1), layers, rotation="vertical")
     plt.xlim(left=0, right=len(ave_grads))
-    plt.ylim(bottom=-0.001, top=0.02)  # zoom in on the lower gradient regions
+    plt.ylim(bottom = -0.001, top=0.02) # zoom in on the lower gradient regions
     plt.xlabel("Layers")
     plt.ylabel("average gradient")
     plt.title("Gradient flow")
     plt.grid(True)
-    plt.legend(
-        [
-            Line2D([0], [0], color="c", lw=4),
-            Line2D([0], [0], color="b", lw=4),
-            Line2D([0], [0], color="k", lw=4),
-        ],
-        ["max-gradient", "mean-gradient", "zero-gradient"],
-    )
-
-
+    plt.legend([Line2D([0], [0], color="c", lw=4),
+                Line2D([0], [0], color="b", lw=4),
+                Line2D([0], [0], color="k", lw=4)], ['max-gradient', 'mean-gradient', 'zero-gradient'])
+    
+    
+    
 def is_bad_grad(grad_output):
     grad_output = grad_output.data
     return grad_output.ne(grad_output).any() or grad_output.gt(1e6).any()