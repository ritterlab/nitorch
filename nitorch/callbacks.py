import os
import copy
from copy import deepcopy
import numpy as np
import matplotlib.pyplot as plt
from matplotlib.backends.backend_pdf import PdfPages
from mpl_toolkits.mplot3d import Axes3D
# pytorch
import torch
import torch.nn as nn
import torch.nn.functional as F
import torch.optim as optim
# nitorch
from nitorch.data import show_brain

class Callback:
    """
    Abstract class for callbacks.
    """

    def __init__(self):
        pass

    def __call__(self):
        pass

    def reset(self):
        pass

    def final(self, **kwargs):
        self.reset()

class ModelCheckpoint(Callback):
    """
    # TODO

    Arguments:
        path:
        num_iters: number of iterations after which to store the model.
            If set to -1, it will only store the last iteration's model.
        prepend: string to prepend the filename with.
        ignore_before: ignore early iterations.
        store_best: boolen whether to save the best model during
            training.
        store_best_metric: name of the metric to use for best model
            selection.
        mode: "max" or "min".
    """

    def __init__(
        self,
        path,
        retain_metric="loss",
        prepend="",
        num_iters=-1,
        ignore_before=0,
        store_best=False,
        mode="max"
        ):
        super().__init__()
        if os.path.isdir(path):
            self.path = path
        else:
            os.makedirs(path)
            self.path = path
        # end the prepended text with an underscore if it does not
        if not prepend.endswith("_") and prepend != "":
            prepend += "_"
        self.prepend = prepend
        self.num_iters = num_iters
        self.ignore_before = ignore_before
        self.best_model = None
        self.best_res = -1
        self.store_best = store_best
        self.retain_metric = retain_metric
        self.mode = mode

    def __call__(self, trainer, epoch, val_metrics):
        # do not store intermediate iterations
        if epoch >= self.ignore_before and epoch != 0:
            if not self.num_iters == -1:
            
                # counting epochs starts from 1; i.e. +1
                epoch += 1
                # store model recurrently if set
                if epoch % self.num_iters == 0:
                    name = self.prepend + "training_epoch_{}.h5".format(epoch)
                    full_path = os.path.join(self.path, name)
                    self.save_model(trainer, full_path)

            # store current model if improvement detected
            if self.store_best:
                current_res = 0
                try:
                    # check if value can be used directly or not
                    if isinstance(self.retain_metric, str):
                        current_res = val_metrics[self.retain_metric][-1]
                    else:
                        current_res = val_metrics[self.retain_metric.__name__][-1]
                except KeyError:
                    print("Couldn't find {} in validation metrics. Using \
                        loss instead.".format(self.retain_metric))
                    current_res = val_metrics["loss"][-1]
                    
                if self.has_improved(current_res):
                    self.best_res = current_res
                    self.best_model = deepcopy(trainer.model.state_dict())

    def reset(self):
        """
        Reset module after training.
        Useful for cross validation.
        """
        self.best_model = None
        self.best_res = -1

    def final(self, **kwargs):
        epoch = kwargs["epoch"] + 1
        if epoch >= self.ignore_before:
            name = self.prepend + "training_epoch_{}_FINAL.h5".format(epoch)
            full_path = os.path.join(self.path, name)
            self.save_model(kwargs["trainer"], full_path)
        else:
            print("Minimum iterations to store model not reached.")

        if self.best_model is not None:
            best_model = deepcopy(self.best_model)
            best_res = self.best_res
            print("Best result during training: {:.2f}. Saving model..".format(best_res))
            name = self.prepend + "BEST_ITERATION.h5"
            torch.save(best_model, os.path.join(self.path, name))
        self.reset()

    def save_model(self, trainer, full_path):
        print("Writing model to disk...")
        model = trainer.model.cpu()
        torch.save(model.state_dict(), full_path)
        if trainer.device is not None:
            trainer.model.cuda(trainer.device)

    def has_improved(self, res):
        if self.mode == "max":
            return res >= self.best_res
        elif self.mode == "min":
            # check if still standard value
            if self.best_res == -1:
                return True
            else:
                return res <= self.best_res
        else:
            raise NotImplementedError("Only modes 'min' and 'max' available")


class EarlyStopping(Callback):
    """ 
    Stop training when a monitored quantity has stopped improving.

    Arguments
        patience: number of iterations without improvement after which
            to stop
        retain_metric: the metric which you want to monitor
        mode: {min or max}; defines if you want to maximise or minimise
            your metric
        ignore_before: does not start the first window until this epoch.
            Can be useful when training spikes a lot in early epochs.
    """


    def __init__(self, patience, retain_metric, mode, ignore_before=0):
        self.patience = patience
        self.retain_metric = retain_metric
        self.mode = mode
        self.ignore_before = ignore_before
        self.best_res = -1
        # set to first iteration which is interesting
        self.best_epoch = self.ignore_before

    def __call__(self, trainer, epoch, val_metrics):
        if epoch >= self.ignore_before:
            if epoch - self.best_epoch < self.patience:
                if isinstance(self.retain_metric, str):
                    current_res = val_metrics[self.retain_metric][-1]
                else:
                    current_res = val_metrics[self.retain_metric.__name__][-1]
                if self.has_improved(current_res):
                    self.best_res = current_res
                    self.best_epoch = epoch
            else:
                # end training run
                trainer.stop_training = True

    def has_improved(self, res):
        if self.mode == "max":
            return res > self.best_res
        elif self.mode == "min":
            # check if still standard value
            if self.best_res == -1:
                return True
            else:
                return res < self.best_res
        else:
            raise NotImplementedError("Only modes 'min' and 'max' available")

    def reset(self):
        """ Resets after training. Useful for cross validation."""
        self.best_res = -1
        self.best_epoch = self.ignore_before

    def final(self, **kwargs):
        self.reset()

        
# Functions which can be used in custom-callbacks for visualizing 3D-features during training 
# (using the argument 'training_time_callback' in nitorch's Trainer class )
def visualize_feature_maps(features, return_fig=False):
    
    if(features.is_cuda):
        features = features.cpu().detach().numpy()

    num_features = len(features)
    plt.close('all')
    figsize=((num_features//8 + 5)*3 ,(num_features//8)*10 )
    fig = plt.figure(figsize=figsize)

    for i, f in enumerate(features, 1):            
        # normalize to range [0, 1] first as the values can be very small            
        if((f.max() - f.min()) != 0):
            f = (f - f.min()) / (f.max() - f.min())

            idxs = np.nonzero(f)
            vals = np.ravel(f[idxs])                
            if(len(vals)):
                # calculate the index where the mean value would lie
                mean_idx = np.average(idxs, axis = 1, weights=vals)
                # calculate the angel ratios for each non-zero val            
                angles = (mean_idx.reshape(-1,1) - idxs)
                angles = angles/ (np.max(abs(angles), axis=1).reshape(-1,1))    
            else: # if all values in f are zero, set dummy angle
                angles = [1, 1, 1]

#             print("values = ",vals)
            ax = fig.add_subplot(num_features//3+1, 3, i,
                                  projection='3d')
            ax.set_title("Feature-{} in the bottleneck".format(i))
            ax.quiver(*idxs
                      , angles[0]*vals, angles[1]*vals, angles[2]*vals
                     )    
            plt.grid()

        else:
            ax = fig.add_subplot(num_features//3+1, 3, i)
            ax.text(0.5, 0.5, "All values zero!", transform=ax.transAxes)
            plt.axis('off')
            
    plt.tight_layout()
    if return_fig:
        return fig


class CAE_VisualizeTraining(Callback):
    ''' 
    training_time_callback that prints the model dimensions,
    visualizes CAE encoder outputs, original image and reconstructed image
    during training.
    
    NOTE : The forward() function of the CAE model using this callback
    must return a (decoder_output, encoder_output) tuple.
    '''
<<<<<<< HEAD
    def __init__(self, max_train_iters, max_epochs, show_epochs_list=[], plotFeatures=True, plot_pdf_path="",
                 cmap="nipy_spectral"):
        self.max_train_iters = max_train_iters
        self.max_epochs = max_epochs
        if plot_pdf_path is not None:
            assert isinstance(plot_pdf_path, str), "pp is not a path!"
        self.plot_pdf_path = plot_pdf_path
        assert isinstance(plotFeatures, bool), "plotFeatures not boolean object!"
        self.plotFeatures = plotFeatures
        assert isinstance(show_epochs_list, list), "show_epochs_list is not a list!"
        self.show_epochs_list = show_epochs_list
        self.cmap = cmap
        self.ave_grads = []
        self.layers = []
=======
    def __init__(self, model, max_train_iters, max_epochs, show_encoder_output=False):
        self.model = model
        self.max_train_iters = max_train_iters
        self.max_epochs = max_epochs
        # inform the model to also return the encoder output along with the decoder output
        try:
            if(isinstance(model, nn.DataParallel)): 
                model.module.set_return_encoder_out(True)
            else:
                model.set_return_encoder_out(True)
        except AttributeError:
            raise "The CAE model must implement a setter function 'set_return_encoder_out'\
 for a flag 'encoder_out' which when set to true, the forward() function using this callback \
must return a (decoder_output, encoder_output) tuple instead of just (encoder_output). See the CAE class in models.py for the framework."
>>>>>>> 23f06603

    def __call__(self, inputs, labels, train_iter, epoch):
        debug = False
        visualize_training = False
        tmp_show_epoches_list = []

        # if show_epochs_list is empty, all epoches should be plotted. Therefore, add current epoch to the list
        if not self.show_epochs_list:
            tmp_show_epoches_list.append(epoch)
        else:
            tmp_show_epoches_list = self.show_epochs_list

        # check if epoch should be visualized
        if epoch in tmp_show_epoches_list:
            # print the model's parameter dimensions etc in the first iter
            if (train_iter == 0 and epoch == 0):
                debug = True
            # visualize training on the last iteration in that epoch
            elif(train_iter==1 and epoch==0) or (train_iter == self.max_train_iters):
                visualize_training = True

        # for nitorch models which have a 'debug' and 'visualize_training' switch in the
        # forward() method
<<<<<<< HEAD
        outputs, encoder_out = model(inputs, debug, return_encoder_out=True)
=======
        if(isinstance(self.model, nn.DataParallel)):
            self.model.module.set_debug(debug)
        else:
            self.model.set_debug(debug)

        outputs, encoder_out = self.model(inputs)
>>>>>>> 23f06603
        
        if(visualize_training):
            # check if result should be plotted in PDF
            if self.plot_pdf_path != "":
                pp = PdfPages(os.path.join(self.plot_pdf_path, "training_epoch_" + str(epoch) + "_visualization.pdf"))
            else:
                pp = None
            
            # show only the first image in the batch
<<<<<<< HEAD
            if pp is None:
                show_brain(inputs[0].squeeze().cpu().detach().numpy(),  draw_cross=False, cmap=self.cmap)
                plt.suptitle("Input image")
                plt.show()
            else:
                fig = show_brain(inputs[0].squeeze().cpu().detach().numpy(),  draw_cross=False, return_fig=True,
                                 cmap=self.cmap)
                plt.suptitle("Input image")
                pp.savefig(fig)
                plt.close(fig)

            if pp is None:
                show_brain(outputs[0].squeeze().cpu().detach().numpy(), draw_cross=False, cmap=self.cmap)
                plt.suptitle("Reconstructed Image")
                plt.show()
            else:
                fig = show_brain(outputs[0].squeeze().cpu().detach().numpy(), draw_cross=False, return_fig=True,
                                 cmap=self.cmap)
                plt.suptitle("Reconstructed Image")
                pp.savefig(fig)
                plt.close(fig)

            # show only the first image in the batch
            if pp is None:
                visualize_feature_maps(encoder_out[0])
                plt.suptitle("Encoder output")
                plt.show()
            else:
                if self.plotFeatures:
                    fig = visualize_feature_maps(encoder_out[0], return_fig=True)
                    plt.suptitle("Encoder output")
                    pp.savefig(fig)
                    plt.close(fig)

            # close the PDF
            if pp is not None:
                pp.close()

        return outputs
        
    def plot_grad_flow(self, named_parameters, epoch, i, last_batch):
        tmp_show_epoches_list = []

        # if show_epochs_list is empty, all epoches should be plotted. Therefore, add current epoch to the list
        if not self.show_epochs_list:
            tmp_show_epoches_list.append(epoch)
        else:
            tmp_show_epoches_list = self.show_epochs_list

        # check if epoch should be visualized
        if epoch in tmp_show_epoches_list:

            # save the levels at each beginning of an epoch
            if i == 0:
                for n, p in named_parameters:
                    if p.requires_grad and "bias" not in n:
                        self.layers.append(n)

            # save gradient flows for each iteration
            grads = []
            if i != last_batch-1:
                for n, p in named_parameters:
                    if p.requires_grad and "bias" not in n:
                        grads.append(p.grad.abs().mean())
            self.ave_grads.append(grads)

            # only plot when epoch is done
            if i == last_batch-1:

                if self.plot_pdf_path != "":
                    pp = PdfPages(os.path.join(self.plot_pdf_path, "training_epoch_" + str(epoch) + "_gradient_flow.pdf"))
                else:
                    pp = None
                # add last gradient
                for n, p in named_parameters:
                    if p.requires_grad and "bias" not in n:
                        grads.append(p.grad.abs().mean())
                self.ave_grads.append(grads)

                # visualize gradients
                fig = plt.figure()
                for grad in self.ave_grads:
                    plt.plot(grad, alpha=0.3, color="b")
                    plt.hlines(0, 0, len(grad)+1, linewidth=1, color="k")
                    plt.xticks(range(0, len(grad), 1), self.layers, rotation="vertical")
                    plt.xlim(xmin=0, xmax=len(grad))
                    plt.xlabel("Layers")
                    plt.ylabel("average gradient")
                    plt.title("Gradient flow for epoch " + str(epoch))
                    plt.grid(True)
                pp.savefig(fig)
                plt.close(fig)
                pp.close()

                # reset gradients
                self.ave_grads = []
                self.layers = []
=======
            show_brain(inputs[0].squeeze().cpu().detach().numpy(),  draw_cross = False, cmap="gray")
            plt.suptitle("Input image")
            plt.show()
            
            if(not torch.all(torch.eq(inputs[0],labels[0]))):
                show_brain(labels[0].squeeze().cpu().detach().numpy(),  draw_cross = False, cmap="gray")
                plt.suptitle("Expected reconstruction")
                plt.show()            

            show_brain(outputs[0].squeeze().cpu().detach().numpy(),  draw_cross = False, cmap="gray")
            plt.suptitle("Reconstructed Image")
            plt.show()
            print("\nStatistics of expected reconstruction:\n(min, max)=({:.4f}, {:.4f})\nmean={:.4f}\nstd={:.4f}".format(
                labels[0].min(), labels[0].max(), labels[0].mean(), labels[0].std()))
            print("\nStatistics of Reconstructed image:\n(min, max)=({:.4f}, {:.4f})\nmean={:.4f}\nstd={:.4f}".format(
                outputs[0].min(), outputs[0].max(), outputs[0].mean(), outputs[0].std()))

            # show only the first image in the batch
            visualize_feature_maps(encoder_out[0]) 
            plt.suptitle("Encoder output")
            plt.show()
            
        if(isinstance(self.model, nn.DataParallel)):
            self.model.module.set_debug(False)
        else:
            self.model.set_debug(False)

        return outputs
>>>>>>> 23f06603
<|MERGE_RESOLUTION|>--- conflicted
+++ resolved
@@ -266,9 +266,9 @@
     NOTE : The forward() function of the CAE model using this callback
     must return a (decoder_output, encoder_output) tuple.
     '''
-<<<<<<< HEAD
-    def __init__(self, max_train_iters, max_epochs, show_epochs_list=[], plotFeatures=True, plot_pdf_path="",
+    def __init__(self, model, max_train_iters, max_epochs, show_epochs_list=[], plotFeatures=True, plot_pdf_path="",
                  cmap="nipy_spectral"):
+		self.model = model
         self.max_train_iters = max_train_iters
         self.max_epochs = max_epochs
         if plot_pdf_path is not None:
@@ -281,11 +281,6 @@
         self.cmap = cmap
         self.ave_grads = []
         self.layers = []
-=======
-    def __init__(self, model, max_train_iters, max_epochs, show_encoder_output=False):
-        self.model = model
-        self.max_train_iters = max_train_iters
-        self.max_epochs = max_epochs
         # inform the model to also return the encoder output along with the decoder output
         try:
             if(isinstance(model, nn.DataParallel)): 
@@ -296,7 +291,6 @@
             raise "The CAE model must implement a setter function 'set_return_encoder_out'\
  for a flag 'encoder_out' which when set to true, the forward() function using this callback \
 must return a (decoder_output, encoder_output) tuple instead of just (encoder_output). See the CAE class in models.py for the framework."
->>>>>>> 23f06603
 
     def __call__(self, inputs, labels, train_iter, epoch):
         debug = False
@@ -320,16 +314,13 @@
 
         # for nitorch models which have a 'debug' and 'visualize_training' switch in the
         # forward() method
-<<<<<<< HEAD
-        outputs, encoder_out = model(inputs, debug, return_encoder_out=True)
-=======
+
         if(isinstance(self.model, nn.DataParallel)):
             self.model.module.set_debug(debug)
         else:
             self.model.set_debug(debug)
 
         outputs, encoder_out = self.model(inputs)
->>>>>>> 23f06603
         
         if(visualize_training):
             # check if result should be plotted in PDF
@@ -339,36 +330,47 @@
                 pp = None
             
             # show only the first image in the batch
-<<<<<<< HEAD
             if pp is None:
+				# input image
                 show_brain(inputs[0].squeeze().cpu().detach().numpy(),  draw_cross=False, cmap=self.cmap)
                 plt.suptitle("Input image")
                 plt.show()
-            else:
+                if(not torch.all(torch.eq(inputs[0],labels[0]))):
+					show_brain(labels[0].squeeze().cpu().detach().numpy(),  draw_cross = False, cmap=self.cmap)
+					plt.suptitle("Expected reconstruction")
+					plt.show()  
+				# reconstructed image
+				show_brain(outputs[0].squeeze().cpu().detach().numpy(),  draw_cross = False, cmap=self.cmap)
+				plt.suptitle("Reconstructed Image")
+				plt.show()
+				# statistics
+				print("\nStatistics of expected reconstruction:\n(min, max)=({:.4f}, {:.4f})\nmean={:.4f}\nstd={:.4f}".format(
+					labels[0].min(), labels[0].max(), labels[0].mean(), labels[0].std()))
+				print("\nStatistics of Reconstructed image:\n(min, max)=({:.4f}, {:.4f})\nmean={:.4f}\nstd={:.4f}".format(
+					outputs[0].min(), outputs[0].max(), outputs[0].mean(), outputs[0].std()))   
+				# feature maps
+				visualize_feature_maps(encoder_out[0])
+                plt.suptitle("Encoder output")
+                plt.show()
+            else:
+				# input image
                 fig = show_brain(inputs[0].squeeze().cpu().detach().numpy(),  draw_cross=False, return_fig=True,
                                  cmap=self.cmap)
                 plt.suptitle("Input image")
                 pp.savefig(fig)
                 plt.close(fig)
-
-            if pp is None:
-                show_brain(outputs[0].squeeze().cpu().detach().numpy(), draw_cross=False, cmap=self.cmap)
-                plt.suptitle("Reconstructed Image")
-                plt.show()
-            else:
-                fig = show_brain(outputs[0].squeeze().cpu().detach().numpy(), draw_cross=False, return_fig=True,
-                                 cmap=self.cmap)
+                if(not torch.all(torch.eq(inputs[0],labels[0]))):
+					fig = show_brain(labels[0].squeeze().cpu().detach().numpy(),  draw_cross = False, cmap=self.cmap)
+					plt.suptitle("Expected reconstruction")
+					pp.savefig(fig)
+					plt.close(fig)
+                # reconstructed image
+				fig = show_brain(outputs[0].squeeze().cpu().detach().numpy(), draw_cross=False, return_fig=True, cmap=self.cmap)
                 plt.suptitle("Reconstructed Image")
                 pp.savefig(fig)
                 plt.close(fig)
-
-            # show only the first image in the batch
-            if pp is None:
-                visualize_feature_maps(encoder_out[0])
-                plt.suptitle("Encoder output")
-                plt.show()
-            else:
-                if self.plotFeatures:
+                # feature maps
+				if self.plotFeatures:
                     fig = visualize_feature_maps(encoder_out[0], return_fig=True)
                     plt.suptitle("Encoder output")
                     pp.savefig(fig)
@@ -377,6 +379,11 @@
             # close the PDF
             if pp is not None:
                 pp.close()
+ 
+        if(isinstance(self.model, nn.DataParallel)):
+            self.model.module.set_debug(False)
+        else:
+            self.model.set_debug(False)
 
         return outputs
         
@@ -436,34 +443,4 @@
 
                 # reset gradients
                 self.ave_grads = []
-                self.layers = []
-=======
-            show_brain(inputs[0].squeeze().cpu().detach().numpy(),  draw_cross = False, cmap="gray")
-            plt.suptitle("Input image")
-            plt.show()
-            
-            if(not torch.all(torch.eq(inputs[0],labels[0]))):
-                show_brain(labels[0].squeeze().cpu().detach().numpy(),  draw_cross = False, cmap="gray")
-                plt.suptitle("Expected reconstruction")
-                plt.show()            
-
-            show_brain(outputs[0].squeeze().cpu().detach().numpy(),  draw_cross = False, cmap="gray")
-            plt.suptitle("Reconstructed Image")
-            plt.show()
-            print("\nStatistics of expected reconstruction:\n(min, max)=({:.4f}, {:.4f})\nmean={:.4f}\nstd={:.4f}".format(
-                labels[0].min(), labels[0].max(), labels[0].mean(), labels[0].std()))
-            print("\nStatistics of Reconstructed image:\n(min, max)=({:.4f}, {:.4f})\nmean={:.4f}\nstd={:.4f}".format(
-                outputs[0].min(), outputs[0].max(), outputs[0].mean(), outputs[0].std()))
-
-            # show only the first image in the batch
-            visualize_feature_maps(encoder_out[0]) 
-            plt.suptitle("Encoder output")
-            plt.show()
-            
-        if(isinstance(self.model, nn.DataParallel)):
-            self.model.module.set_debug(False)
-        else:
-            self.model.set_debug(False)
-
-        return outputs
->>>>>>> 23f06603
+                self.layers = []